{
 "cells": [
  {
   "cell_type": "markdown",
   "metadata": {},
   "source": [
    "## Getting Started\n",
    "The first step is to install the `sec-api` Python package which provides access to the ExtractorApi."
   ]
  },
  {
   "cell_type": "code",
<<<<<<< HEAD
   "execution_count": 2,
=======
   "execution_count": 5,
>>>>>>> 7e4dbc42
   "metadata": {},
   "outputs": [
    {
     "name": "stdout",
     "output_type": "stream",
     "text": [
      "Collecting sec-api\n",
      "  Using cached sec_api-1.0.20-py3-none-any.whl.metadata (48 kB)\n",
      "Requirement already satisfied: requests in c:\\users\\ongai\\appdata\\local\\programs\\python\\python312\\lib\\site-packages (from sec-api) (2.32.3)\n",
      "Requirement already satisfied: charset-normalizer<4,>=2 in c:\\users\\ongai\\appdata\\local\\programs\\python\\python312\\lib\\site-packages (from requests->sec-api) (3.3.2)\n",
      "Requirement already satisfied: idna<4,>=2.5 in c:\\users\\ongai\\appdata\\local\\programs\\python\\python312\\lib\\site-packages (from requests->sec-api) (3.6)\n",
      "Requirement already satisfied: urllib3<3,>=1.21.1 in c:\\users\\ongai\\appdata\\local\\programs\\python\\python312\\lib\\site-packages (from requests->sec-api) (2.1.0)\n",
      "Requirement already satisfied: certifi>=2017.4.17 in c:\\users\\ongai\\appdata\\local\\programs\\python\\python312\\lib\\site-packages (from requests->sec-api) (2023.11.17)\n",
      "Using cached sec_api-1.0.20-py3-none-any.whl (18 kB)\n",
      "Installing collected packages: sec-api\n",
      "Successfully installed sec-api-1.0.20\n",
      "Note: you may need to restart the kernel to use updated packages.\n"
     ]
    },
    {
     "name": "stderr",
     "output_type": "stream",
     "text": [
      "\n",
      "[notice] A new release of pip is available: 24.0 -> 24.2\n",
      "[notice] To update, run: python.exe -m pip install --upgrade pip\n"
     ]
    }
   ],
   "source": [
    "pip install sec-api\n"
   ]
  },
  {
   "cell_type": "code",
<<<<<<< HEAD
   "execution_count": 3,
   "metadata": {},
   "outputs": [],
   "source": [
    "from dotenv import load_dotenv\n",
    "import os\n",
    "load_dotenv()\n",
    "\n",
    "SEC_API_KEY = os.getenv('SEC_API_KEY')"
   ]
  },
  {
   "cell_type": "code",
   "execution_count": 4,
   "metadata": {},
   "outputs": [],
   "source": [
=======
   "execution_count": 1,
   "metadata": {},
   "outputs": [],
   "source": [
    "API_KEY = '' #Replace with your own api key from https://sec-api.io/\n",
    "import pandas as pd\n",
>>>>>>> 7e4dbc42
    "from sec_api import ExtractorApi\n",
    "extractorApi = ExtractorApi(SEC_API_KEY)"
   ]
  },
  {
   "cell_type": "markdown",
   "metadata": {},
   "source": [
    "We define the `pprint` helper function to convert long, single-line text into a multi-line, easily readable format. This function is used to output the extracted text sections in a more readable format, especially when running the code in a Jupyter notebook."
   ]
  },
  {
   "cell_type": "code",
   "execution_count": 5,
   "metadata": {},
   "outputs": [],
   "source": [
    "# helper function to pretty print long, single-line text to multi-line text\n",
    "def pprint(text, line_length=100):\n",
    "  words = text.split(' ')\n",
    "  lines = []\n",
    "  current_line = ''\n",
    "  for word in words:\n",
    "    if len(current_line + ' ' + word) <= line_length:\n",
    "      current_line += ' ' + word\n",
    "    else:\n",
    "      lines.append(current_line.strip())\n",
    "      current_line = word\n",
    "  if current_line:\n",
    "    lines.append(current_line.strip())\n",
    "  print('\\n'.join(lines))"
   ]
  },
  {
   "cell_type": "markdown",
   "metadata": {},
   "source": [
    "## Extract \"Item 1 - Business\" from 10-K Filings\n",
    "We will begin by extracting the business section (Item 1) from a 10-K filing using the `.get_section(filing_url, section_id, output_type)` function. This function allows us to specify the URL of the 10-K filing, the ID of the item section to be extracted, and the desired output type (HTML or text), and returns the extracted section. [Refer to the documentation for a complete list of all 10-K item section IDs](https://sec-api.io/docs/sec-filings-item-extraction-api#request-parameters).\n",
    "\n",
    "As an example, let's extract Item 1 as text from Tesla's 10-K filing. In this item, we find a description of the company’s business, including its main products and services, what subsidiaries it owns, and what markets it operates in. This section may also include information about recent events, competition the company faces, regulations that apply to it, labor issues, special operating costs, or seasonal factors. This is a good place to start to understand how the company operates."
   ]
  },
  {
   "cell_type": "code",
   "execution_count": 6,
   "metadata": {},
   "outputs": [],
   "source": [
    "# URL of Tesla's 10-K filing\n",
    "filing_10_k_url = 'https://www.sec.gov/Archives/edgar/data/1318605/000156459021004599/tsla-10k_20201231.htm'"
   ]
  },
  {
   "cell_type": "code",
   "execution_count": 9,
   "metadata": {},
   "outputs": [
    {
     "name": "stdout",
     "output_type": "stream",
     "text": [
      "Extracted Item 1 (Text)\n",
      "-----------------------\n",
      "ITEM 1. \n",
      "\n",
      "BUSINESS\n",
      "\n",
      "##TABLE_END\n",
      "\n",
      "Overview \n",
      "\n",
      "We design, develop, manufacture, sell and lease\n",
      "high-performance fully electric vehicles and energy generation and storage systems, and offer\n",
      "services related to our sustainable energy products. We generally sell our products directly to\n",
      "customers, including through our website and retail locations. We also continue to grow our\n",
      "customer-facing infrastructure through a global network of vehicle service centers, Mobile Service\n",
      "technicians, body shops, Supercharger stations and Destination Chargers to accelerate the widespread\n",
      "adoption of our products. We emphasize performance, attractive styling and the safety of our users\n",
      "and workforce in the design and manufacture of our products and are continuing to develop full\n",
      "self-driving technology for improved safety. We also strive to lower the cost of ownership for our\n",
      "customers through continuous efforts to reduce manufacturing costs and by offering financial\n",
      "services tailored to our products. Our mission to accelerate the world&#8217;s transition to\n",
      "sustainable energy, engineering expertise, vertically integrated business model and focus on user\n",
      "experience differentiate us from other companies.\n",
      "\n",
      "Segment Information \n",
      "\n",
      "We operate as two\n",
      "reportable segments: (i) automotive and (ii) energy generation and storage.\n",
      "\n",
      "The automotive segment\n",
      "includes the design, development, manufacturing, sales and leasing of electric vehicles as well as\n",
      "sales of automotive regulatory credits. Additionally, the\n",
      "... cut for brevity\n",
      "-----------------------\n"
     ]
    }
   ],
   "source": [
    "# extract text section \"Item 1 - Business\" from 10-K\n",
<<<<<<< HEAD
    "item_1_text = extractorApi.get_section(filing_10_k_url, section='1', return_type='text')\n",
=======
    "#item_1_text = extractorApi.get_section(filing_10_k_url, '1', 'text')\n",
>>>>>>> 7e4dbc42
    "\n",
    "print('Extracted Item 1 (Text)')\n",
    "print('-----------------------')\n",
    "pprint(item_1_text[0:1500])\n",
    "print('... cut for brevity')\n",
    "print('-----------------------')"
   ]
  },
  {
   "cell_type": "markdown",
   "metadata": {},
   "source": [
    "## Extract \"Item 7 - Management’s Discussion and Analysis of Financial Condition and Results of Operations” ##\n",
    "Item 7 gives the company’s perspective on the business results of the past financial year. This section, known as the MD&A for short, allows company management to tell its story in its own words. The MD&A presents:\n",
    "\n",
    "The company’s operations and financial results, including information about the company’s liquidity and capital resources and any known trends or uncertainties that could materially affect the company’s results. This section may also discuss management’s views of key business risks and what it is doing to address them."
   ]
  },
  {
   "cell_type": "code",
   "execution_count": 10,
   "metadata": {},
   "outputs": [
    {
     "name": "stdout",
     "output_type": "stream",
     "text": [
      "Extracted Item 7 (Text)\n",
      "-----------------------\n",
      "ITEM 7. \n",
      "\n",
      "MANAGEMENT&#8217;S DISCUSSION AND ANALYSIS OF FINANCIAL CONDITION AND RESULTS OF\n",
      "OPERATIONS\n",
      "\n",
      "##TABLE_END\n",
      "\n",
      "The following discussion and analysis should be read in conjunction with\n",
      "the consolidated financial statements and the related notes included elsewhere in this Annual Report\n",
      "on Form 10-K. For discussion related to changes in financial condition and the results of operations\n",
      "for fiscal year 2018-related items, refer to Part II, Item 7. Management's Discussion and Analysis\n",
      "of Financial Condition and Results of Operations in our Annual Report on Form 10-K for fiscal year\n",
      "2019, which was filed with the Securities and Exchange Commission on February 13, 2020.\n",
      "\n",
      "Overview\n",
      "and 2020 Highlights\n",
      "\n",
      "Our mission is to accelerate the world&#8217;s transition to sustainable\n",
      "energy. We design, develop, manufacture, lease and sell high-performance fully electric vehicles,\n",
      "solar energy generation systems and energy storage products. We also offer maintenance,\n",
      "installation, operation, financial and other services related to our products.\n",
      "\n",
      "In 2020, we produced\n",
      "509,737 vehicles and delivered 499,647 vehicles. We are currently focused on increasing vehicle\n",
      "production and capacity, developing and ramping our battery cell technology, increasing the\n",
      "affordability of our vehicles, expanding our global infrastructure and introducing our next\n",
      "vehicles.\n",
      "\n",
      "In 2020, we deployed 3.02 GWh of energy storage products and 205 megawatts of solar\n",
      "energy systems. We are currently focused on ramping prod\n",
      "... cut for brevity\n",
      "-----------------------\n"
     ]
    }
   ],
   "source": [
    "# extract text section \"Item 7 - MD&A\" from 10-K\n",
    "#item_7_text = extractorApi.get_section(filing_10_k_url, '7', 'text')\n",
    "\n",
    "print('Extracted Item 7 (Text)')\n",
    "print('-----------------------')\n",
    "pprint(item_7_text[0:1500])\n",
    "print('... cut for brevity')\n",
    "print('-----------------------')"
   ]
  },
  {
   "cell_type": "markdown",
   "metadata": {},
   "source": [
    "## Store Items in MySQL Database ##\n",
    "API queries are expensive, so to avoid repeated calls, we wish to store our extracted results in a persistent database. We'll store information on the top 50 companies in the NASDAQ."
   ]
  },
  {
   "cell_type": "code",
   "execution_count": 21,
   "metadata": {},
   "outputs": [
    {
     "name": "stdout",
     "output_type": "stream",
     "text": [
      "Requirement already satisfied: mysql-connector-python in c:\\users\\ongai\\desktop\\dsa3101\\ww-ai-gk\\.venv\\lib\\site-packages (9.0.0)\n",
      "Note: you may need to restart the kernel to use updated packages.\n"
     ]
    }
   ],
   "source": [
    "#pip install mysql-connector-python"
   ]
  },
  {
   "cell_type": "code",
   "execution_count": 24,
   "metadata": {},
   "outputs": [
    {
     "name": "stdout",
     "output_type": "stream",
     "text": [
      "Requirement already satisfied: mysql-connector-python-rf in c:\\users\\ongai\\desktop\\dsa3101\\ww-ai-gk\\.venv\\lib\\site-packages (2.2.2)\n",
      "Note: you may need to restart the kernel to use updated packages.\n"
     ]
    }
   ],
   "source": [
    "#pip install mysql-connector-python-rf"
   ]
  },
  {
   "cell_type": "code",
<<<<<<< HEAD
   "execution_count": 11,
=======
   "execution_count": 6,
>>>>>>> 7e4dbc42
   "metadata": {},
   "outputs": [],
   "source": [
    "import mysql.connector\n",
    "import os\n",
    "from dotenv import load_dotenv, find_dotenv"
   ]
  },
  {
   "cell_type": "code",
<<<<<<< HEAD
   "execution_count": 12,
=======
   "execution_count": 7,
>>>>>>> 7e4dbc42
   "metadata": {},
   "outputs": [],
   "source": [
    "load_dotenv(find_dotenv())\n",
    "db_host = os.environ.get(\"db_host\")\n",
    "db_user = os.environ.get(\"db_user\")\n",
    "db_password = os.environ.get(\"db_password\")\n",
    "db_name = os.environ.get(\"db_name\")"
   ]
  },
  {
   "cell_type": "code",
<<<<<<< HEAD
   "execution_count": 13,
   "metadata": {},
   "outputs": [],
   "source": [
    "## Saving items to notepad files first.\n",
    "with open(\"tesla_items/tesla_item1.txt\", \"w\") as file:\n",
    "    file.write(item_1_text)"
   ]
  },
  {
   "cell_type": "code",
   "execution_count": 14,
=======
   "execution_count": 8,
>>>>>>> 7e4dbc42
   "metadata": {},
   "outputs": [
    {
     "name": "stdout",
     "output_type": "stream",
     "text": [
      "localhost root mysql ECMDatabase\n"
     ]
    }
   ],
   "source": [
    "print(db_host, db_user, db_password, db_name)"
   ]
  },
  {
   "cell_type": "code",
   "execution_count": 15,
   "metadata": {},
   "outputs": [],
   "source": [
    "with open('data/tesla_items/tesla_item1.txt', 'r') as file:\n",
    "    item_1_text = file.read()"
   ]
  },
  {
   "cell_type": "code",
   "execution_count": 16,
   "metadata": {},
   "outputs": [],
   "source": [
    "with open('data/tesla_items/tesla_item7.txt', 'r') as file:\n",
    "    item_7_text = file.read()\n"
   ]
  },
  {
   "cell_type": "markdown",
   "metadata": {},
   "source": [
    "Our `SEC_10K_Filings database` will contain a single table that stores the name and stock symbol of a company, and its rank on the NASDAQ 100, together with its Item 1 and Item 7 sections from their associated 10K forms. Printing out the length of both items, we see that Tesla's Item 1 and Item 7 sections are tens of thousands of characters long. When storing such large textual data, we will use SQL's `MEDIUMTEXT` data type, which stores up to 16,777,215 characters, more than enough for our purposes."
   ]
  },
  {
   "cell_type": "code",
   "execution_count": 17,
   "metadata": {},
   "outputs": [
    {
     "name": "stdout",
     "output_type": "stream",
     "text": [
      "43996 99016\n"
     ]
    }
   ],
   "source": [
    "print(len(item_1_text),len(item_7_text))\n"
   ]
  },
  {
   "cell_type": "code",
<<<<<<< HEAD
   "execution_count": 18,
=======
   "execution_count": 10,
>>>>>>> 7e4dbc42
   "metadata": {},
   "outputs": [],
   "source": [
    "companies_schema = \"\"\"\n",
    "CREATE TABLE IF NOT EXISTS companies (\n",
    "    stock_symbol VARCHAR(65) PRIMARY KEY,\n",
    "    name VARCHAR(65),\n",
    "    item1 MEDIUMTEXT,\n",
    "    item7 MEDIUMTEXT,\n",
    "    filing_year INT\n",
    "    );\n",
    "\"\"\"\n",
    "table_schemas = [(\"companies\", companies_schema)]"
   ]
  },
  {
   "cell_type": "code",
<<<<<<< HEAD
   "execution_count": 19,
=======
   "execution_count": 2,
>>>>>>> 7e4dbc42
   "metadata": {},
   "outputs": [
    {
     "name": "stdout",
     "output_type": "stream",
     "text": [
<<<<<<< HEAD
      "Database 'sec_filings' created or already exists.\n",
      "Table 'companies' created successfully.\n",
      "Database operations completed.\n"
=======
      "Index(['ticker', 'cik', 'Company Name', 'Latest Filing Year', 'Filing URL'], dtype='object')\n"
>>>>>>> 7e4dbc42
     ]
    }
   ],
   "source": [
    "filings = pd.read_excel(\"data/NASDAQ_10-K_URLs.xlsx\")\n",
    "print(filings.columns)"
   ]
  },
  {
   "cell_type": "code",
   "execution_count": 4,
   "metadata": {},
   "outputs": [],
   "source": [
    "def write_to_sql_database(filings):\n",
    "    connection = None\n",
    "    try:\n",
    "        # Create the initial connection\n",
    "        connection = mysql.connector.connect(\n",
    "            host=db_host,\n",
    "            user=db_user,\n",
    "            password=db_password,\n",
    "            auth_plugin='mysql_native_password',\n",
    "            use_pure = False\n",
    "        )\n",
    "        cursor = connection.cursor()\n",
    "\n",
    "        # Create the database if it doesn't exist\n",
    "        cursor.execute(f\"CREATE DATABASE IF NOT EXISTS {db_name}\")\n",
    "        print(f\"Database '{db_name}' created or already exists.\")\n",
    "        cursor.execute(f\"USE {db_name}\")\n",
    "\n",
    "        # Create tables\n",
    "        for table_name, table_schema in table_schemas:\n",
    "            cursor.execute(table_schema)\n",
    "            print(f\"Table '{table_name}' created successfully.\")\n",
    "\n",
    "        # Insert forms into database.\n",
    "        for index, company in filings.iterrows():\n",
    "            filing_10_k_url = company[\"Filing URL\"]\n",
    "            item_1_text = extractorApi.get_section(filing_10_k_url, '1', 'text').replace(\"\\\"\", \"\")\n",
    "            item_7_text = extractorApi.get_section(filing_10_k_url, '7', 'text').replace(\"\\\"\", \"\")\n",
    "            cursor.execute(f'INSERT INTO companies VALUES(\"{company[\"ticker\"]}\", \"{company[\"Company Name\"]}\", \"{item_1_text}\",\"{item_7_text}\",\"{company[\"Latest Filing Year\"]}\")')\n",
    "        # Commit transaction\n",
    "        \n",
    "\n",
    "        # Close the initial connection\n",
    "        cursor.close()\n",
    "        connection.commit()\n",
    "        connection.close()\n",
    "    except mysql.connector.Error as e:\n",
    "        print(f\"MySQL Error: {e}\")\n",
    "    except Exception as e:\n",
    "        print(f\"Unexpected error: {e}\")\n",
    "    finally:\n",
    "        if connection is not None and connection.is_connected():\n",
    "            connection.close()\n",
    "        print(\"Database operations completed.\")\n"
   ]
  },
  {
   "cell_type": "code",
   "execution_count": 11,
   "metadata": {},
   "outputs": [
    {
     "name": "stdout",
     "output_type": "stream",
     "text": [
      "Database 'ECMDatabase' created or already exists.\n",
      "Table 'companies' created successfully.\n",
      "Database operations completed.\n"
     ]
    }
   ],
   "source": [
    "write_to_sql_database(filings)"
   ]
  },
  {
   "cell_type": "markdown",
   "metadata": {},
   "source": [
    "## Save as SQLite File"
   ]
  },
  {
   "cell_type": "code",
   "execution_count": null,
   "metadata": {},
   "outputs": [],
   "source": [
    "pip install db-to-sqlite"
   ]
  },
  {
   "cell_type": "code",
   "execution_count": 14,
   "metadata": {},
   "outputs": [
    {
     "name": "stdout",
     "output_type": "stream",
     "text": [
      "Requirement already satisfied: db-to-sqlite[mysql] in c:\\users\\ongai\\appdata\\local\\programs\\python\\python312\\lib\\site-packages (1.5)\n",
      "Requirement already satisfied: sqlalchemy in c:\\users\\ongai\\appdata\\local\\programs\\python\\python312\\lib\\site-packages (from db-to-sqlite[mysql]) (2.0.32)\n",
      "Requirement already satisfied: sqlite-utils>=2.9.1 in c:\\users\\ongai\\appdata\\local\\programs\\python\\python312\\lib\\site-packages (from db-to-sqlite[mysql]) (3.37)\n",
      "Requirement already satisfied: click in c:\\users\\ongai\\appdata\\local\\programs\\python\\python312\\lib\\site-packages (from db-to-sqlite[mysql]) (8.1.7)\n",
      "Requirement already satisfied: mysqlclient in c:\\users\\ongai\\appdata\\local\\programs\\python\\python312\\lib\\site-packages (from db-to-sqlite[mysql]) (2.2.4)\n",
      "Requirement already satisfied: sqlite-fts4 in c:\\users\\ongai\\appdata\\local\\programs\\python\\python312\\lib\\site-packages (from sqlite-utils>=2.9.1->db-to-sqlite[mysql]) (1.0.3)\n",
      "Requirement already satisfied: click-default-group>=1.2.3 in c:\\users\\ongai\\appdata\\local\\programs\\python\\python312\\lib\\site-packages (from sqlite-utils>=2.9.1->db-to-sqlite[mysql]) (1.2.4)\n",
      "Requirement already satisfied: tabulate in c:\\users\\ongai\\appdata\\local\\programs\\python\\python312\\lib\\site-packages (from sqlite-utils>=2.9.1->db-to-sqlite[mysql]) (0.9.0)\n",
      "Requirement already satisfied: python-dateutil in c:\\users\\ongai\\appdata\\local\\programs\\python\\python312\\lib\\site-packages (from sqlite-utils>=2.9.1->db-to-sqlite[mysql]) (2.9.0.post0)\n",
      "Requirement already satisfied: pluggy in c:\\users\\ongai\\appdata\\local\\programs\\python\\python312\\lib\\site-packages (from sqlite-utils>=2.9.1->db-to-sqlite[mysql]) (1.5.0)\n",
      "Requirement already satisfied: colorama in c:\\users\\ongai\\appdata\\roaming\\python\\python312\\site-packages (from click->db-to-sqlite[mysql]) (0.4.6)\n",
      "Requirement already satisfied: typing-extensions>=4.6.0 in c:\\users\\ongai\\appdata\\local\\programs\\python\\python312\\lib\\site-packages (from sqlalchemy->db-to-sqlite[mysql]) (4.12.2)\n",
      "Requirement already satisfied: greenlet!=0.4.17 in c:\\users\\ongai\\appdata\\local\\programs\\python\\python312\\lib\\site-packages (from sqlalchemy->db-to-sqlite[mysql]) (3.0.3)\n",
      "Requirement already satisfied: six>=1.5 in c:\\users\\ongai\\appdata\\roaming\\python\\python312\\site-packages (from python-dateutil->sqlite-utils>=2.9.1->db-to-sqlite[mysql]) (1.16.0)\n",
      "Note: you may need to restart the kernel to use updated packages.\n"
     ]
    },
    {
     "name": "stderr",
     "output_type": "stream",
     "text": [
      "\n",
      "[notice] A new release of pip is available: 24.0 -> 24.2\n",
      "[notice] To update, run: python.exe -m pip install --upgrade pip\n"
     ]
    }
   ],
   "source": [
    "pip install db-to-sqlite[mysql]"
   ]
  },
  {
   "cell_type": "code",
   "execution_count": null,
   "metadata": {},
   "outputs": [],
   "source": [
    "# run in terminal, replace path with your own directory folder\n",
    "#db-to-sqlite \"mysql://root:mysql@localhost/ecmdatabase\" C:\\Users\\ongai\\Desktop\\DSA3101\\WW-AI-GK\\data\\ecmdatabase.db --table=companies"
   ]
  },
  {
   "cell_type": "code",
   "execution_count": null,
   "metadata": {},
   "outputs": [],
   "source": []
  }
 ],
 "metadata": {
  "kernelspec": {
   "display_name": ".venv",
   "language": "python",
   "name": "python3"
  },
  "language_info": {
   "codemirror_mode": {
    "name": "ipython",
    "version": 3
   },
   "file_extension": ".py",
   "mimetype": "text/x-python",
   "name": "python",
   "nbconvert_exporter": "python",
   "pygments_lexer": "ipython3",
   "version": "3.12.5"
  }
 },
 "nbformat": 4,
 "nbformat_minor": 2
}<|MERGE_RESOLUTION|>--- conflicted
+++ resolved
@@ -10,11 +10,7 @@
   },
   {
    "cell_type": "code",
-<<<<<<< HEAD
-   "execution_count": 2,
-=======
    "execution_count": 5,
->>>>>>> 7e4dbc42
    "metadata": {},
    "outputs": [
     {
@@ -50,34 +46,14 @@
   },
   {
    "cell_type": "code",
-<<<<<<< HEAD
-   "execution_count": 3,
-   "metadata": {},
-   "outputs": [],
-   "source": [
-    "from dotenv import load_dotenv\n",
-    "import os\n",
-    "load_dotenv()\n",
-    "\n",
-    "SEC_API_KEY = os.getenv('SEC_API_KEY')"
-   ]
-  },
-  {
-   "cell_type": "code",
-   "execution_count": 4,
-   "metadata": {},
-   "outputs": [],
-   "source": [
-=======
    "execution_count": 1,
    "metadata": {},
    "outputs": [],
    "source": [
     "API_KEY = '' #Replace with your own api key from https://sec-api.io/\n",
     "import pandas as pd\n",
->>>>>>> 7e4dbc42
     "from sec_api import ExtractorApi\n",
-    "extractorApi = ExtractorApi(SEC_API_KEY)"
+    "extractorApi = ExtractorApi(API_KEY)"
    ]
   },
   {
@@ -89,10 +65,11 @@
   },
   {
    "cell_type": "code",
-   "execution_count": 5,
-   "metadata": {},
-   "outputs": [],
-   "source": [
+   "execution_count": 17,
+   "metadata": {},
+   "outputs": [],
+   "source": [
+    "\n",
     "# helper function to pretty print long, single-line text to multi-line text\n",
     "def pprint(text, line_length=100):\n",
     "  words = text.split(' ')\n",
@@ -121,7 +98,7 @@
   },
   {
    "cell_type": "code",
-   "execution_count": 6,
+   "execution_count": 14,
    "metadata": {},
    "outputs": [],
    "source": [
@@ -131,7 +108,7 @@
   },
   {
    "cell_type": "code",
-   "execution_count": 9,
+   "execution_count": 18,
    "metadata": {},
    "outputs": [
     {
@@ -177,11 +154,7 @@
    ],
    "source": [
     "# extract text section \"Item 1 - Business\" from 10-K\n",
-<<<<<<< HEAD
-    "item_1_text = extractorApi.get_section(filing_10_k_url, section='1', return_type='text')\n",
-=======
     "#item_1_text = extractorApi.get_section(filing_10_k_url, '1', 'text')\n",
->>>>>>> 7e4dbc42
     "\n",
     "print('Extracted Item 1 (Text)')\n",
     "print('-----------------------')\n",
@@ -202,7 +175,7 @@
   },
   {
    "cell_type": "code",
-   "execution_count": 10,
+   "execution_count": 5,
    "metadata": {},
    "outputs": [
     {
@@ -303,11 +276,7 @@
   },
   {
    "cell_type": "code",
-<<<<<<< HEAD
-   "execution_count": 11,
-=======
    "execution_count": 6,
->>>>>>> 7e4dbc42
    "metadata": {},
    "outputs": [],
    "source": [
@@ -318,11 +287,7 @@
   },
   {
    "cell_type": "code",
-<<<<<<< HEAD
-   "execution_count": 12,
-=======
    "execution_count": 7,
->>>>>>> 7e4dbc42
    "metadata": {},
    "outputs": [],
    "source": [
@@ -335,22 +300,7 @@
   },
   {
    "cell_type": "code",
-<<<<<<< HEAD
-   "execution_count": 13,
-   "metadata": {},
-   "outputs": [],
-   "source": [
-    "## Saving items to notepad files first.\n",
-    "with open(\"tesla_items/tesla_item1.txt\", \"w\") as file:\n",
-    "    file.write(item_1_text)"
-   ]
-  },
-  {
-   "cell_type": "code",
-   "execution_count": 14,
-=======
    "execution_count": 8,
->>>>>>> 7e4dbc42
    "metadata": {},
    "outputs": [
     {
@@ -367,7 +317,7 @@
   },
   {
    "cell_type": "code",
-   "execution_count": 15,
+   "execution_count": 3,
    "metadata": {},
    "outputs": [],
    "source": [
@@ -377,7 +327,7 @@
   },
   {
    "cell_type": "code",
-   "execution_count": 16,
+   "execution_count": 4,
    "metadata": {},
    "outputs": [],
    "source": [
@@ -394,7 +344,7 @@
   },
   {
    "cell_type": "code",
-   "execution_count": 17,
+   "execution_count": 5,
    "metadata": {},
    "outputs": [
     {
@@ -411,11 +361,7 @@
   },
   {
    "cell_type": "code",
-<<<<<<< HEAD
-   "execution_count": 18,
-=======
    "execution_count": 10,
->>>>>>> 7e4dbc42
    "metadata": {},
    "outputs": [],
    "source": [
@@ -433,24 +379,14 @@
   },
   {
    "cell_type": "code",
-<<<<<<< HEAD
-   "execution_count": 19,
-=======
    "execution_count": 2,
->>>>>>> 7e4dbc42
-   "metadata": {},
-   "outputs": [
-    {
-     "name": "stdout",
-     "output_type": "stream",
-     "text": [
-<<<<<<< HEAD
-      "Database 'sec_filings' created or already exists.\n",
-      "Table 'companies' created successfully.\n",
-      "Database operations completed.\n"
-=======
+   "metadata": {},
+   "outputs": [
+    {
+     "name": "stdout",
+     "output_type": "stream",
+     "text": [
       "Index(['ticker', 'cik', 'Company Name', 'Latest Filing Year', 'Filing URL'], dtype='object')\n"
->>>>>>> 7e4dbc42
      ]
     }
    ],
@@ -595,13 +531,6 @@
     "# run in terminal, replace path with your own directory folder\n",
     "#db-to-sqlite \"mysql://root:mysql@localhost/ecmdatabase\" C:\\Users\\ongai\\Desktop\\DSA3101\\WW-AI-GK\\data\\ecmdatabase.db --table=companies"
    ]
-  },
-  {
-   "cell_type": "code",
-   "execution_count": null,
-   "metadata": {},
-   "outputs": [],
-   "source": []
   }
  ],
  "metadata": {
@@ -620,7 +549,7 @@
    "name": "python",
    "nbconvert_exporter": "python",
    "pygments_lexer": "ipython3",
-   "version": "3.12.5"
+   "version": "3.12.3"
   }
  },
  "nbformat": 4,
